--- conflicted
+++ resolved
@@ -3,7 +3,6 @@
 import time
 import warnings
 
-<<<<<<< HEAD
 import time
 import warnings
 
@@ -23,22 +22,6 @@
 _laser_id_to_wavelength = {i[1]: i[2] for i in _available_lasers}
 _laser_name_to_id = {i[0]: i[1] for i in _available_lasers}
 _laser_id_to_name = {i[1]: i[0] for i in _available_lasers}
-=======
-import serial
-import serial.tools.list_ports
-
-DEFAULT_SERIAL_PORT = 'COM6'  # default laser serial communication port
-_available_serial_ports = serial.tools.list_ports.comports()
-_available_port_names = [port.device for port in _available_serial_ports]
-_available_lasers = (("laser1", 405),
-                     ("laser2", 488),
-                     ("laser3", 561),
-                     ("laser4", 640))
-_laser_name_to_wavelength = collections.OrderedDict(
-    (i[0], i[1]) for i in _available_lasers)
-_laser_wavelength_to_name = collections.OrderedDict(
-    (i[1], i[0]) for i in _available_lasers)
->>>>>>> 2f05d6b4
 
 
 def initialize_lasers(serial_port=None):
@@ -51,13 +34,8 @@
 
     Returns
     -------
-<<<<<<< HEAD
     dict
         Dictionary of Laser() objects for all available lasers.
-=======
-    list
-        List of Laser() objects for all available lasers.
->>>>>>> 2f05d6b4
     """
     if serial_port is None:
         try:
@@ -66,13 +44,8 @@
             warnings.warn('Default laser serial port not available.\n'
                           'Fall back to {}'.format(_available_port_names[0]))
             serial_port = connect_serial_port(_available_port_names[0])
-<<<<<<< HEAD
     all_lasers = {name: Laser(name, serial_port)
                   for name in list(_laser_name_to_wavelength)}
-=======
-    all_lasers = [Laser(name, serial_port)
-                  for name in list(_laser_name_to_wavelength)]
->>>>>>> 2f05d6b4
     return all_lasers
 
 
@@ -104,11 +77,7 @@
 class Laser():
     """Laser class."""
 
-<<<<<<< HEAD
     def __init__(self, name, serial_port, laser_power=0.):
-=======
-    def __init__(self, name, serial_port, laser_power=1.):
->>>>>>> 2f05d6b4
         """Initialize instance of Laser class. Laser enabled by default.
 
         Parameters
@@ -116,47 +85,23 @@
         name : str
             Laser name string for serial communication.
             Available options:
-<<<<<<< HEAD
             * "laser1" with wavelength 640nm (far-red)
             * "laser2" with wavelength 561nm (RFP)
             * "laser3" with wavelength 488nm (GFP)
             * "laser4" with wavelength 405nm (DAPI)
-=======
-            * "laser1" with wavelength 405nm (DAPI)
-            * "laser2" with wavelength 488nm (GFP)
-            * "laser3" with wavelength 561nm (RFP)
-            * "laser4" with wavelength 640nm (far-red)
->>>>>>> 2f05d6b4
         serial_port : pyserial Serial() object
             Serial communication port for the laser.
         laser_power : float, optional
             Laser power percentage, by default 1%.
         """
         self.NAME = name
-<<<<<<< HEAD
         self.ID = _laser_name_to_id[self.NAME]
         self.WAVELENGTH = _laser_name_to_wavelength[self.NAME]
         self.SERIAL_PORT = serial_port
         self.laser_power = laser_power
         self.enable()
 
-=======
-        self.WAVELENGTH = _laser_name_to_wavelength[self.NAME]
-        self.SERIAL_PORT = serial_port
-        self._laser_power = laser_power
-        self.enable()
 
-    def on(self):
-        command = "(param-set! '" + self.NAME + ":cw #t)\r"
-        self._write_serial_command(command)
-        return command
-
-    def off(self):
-        command = "(param-set! '" + self.NAME + ":cw #f)\r"
-        self._write_serial_command(command)
-        return command
-
->>>>>>> 2f05d6b4
     def emit(self, duration):
         """Emit laser light for a set duration.
 
@@ -164,13 +109,8 @@
         ----------
         duration : time the laser is on, in seconds.
         """
-<<<<<<< HEAD
         command_turn_on = "(param-set! '" + self.ID + ":cw #t)\r"
         command_turn_off = "(param-set! '" + self.ID + ":cw #f)\r"
-=======
-        command_turn_on = "(param-set! '" + self.NAME + ":cw #t)\r"
-        command_turn_off = "(param-set! '" + self.NAME + ":cw #f)\r"
->>>>>>> 2f05d6b4
         self._write_serial_command(command_turn_on)
         time.sleep(duration)
         self._write_serial_command(command_turn_off)
@@ -184,11 +124,7 @@
         str
             Serial command to enable the laser.
         """
-<<<<<<< HEAD
         command = "(param-set! '" + self.ID + ":enable #t)\r"
-=======
-        command = "(param-set! '" + self.NAME + ":enable #t)\r"
->>>>>>> 2f05d6b4
         self._write_serial_command(command)
         self.enabled = True
         return command
@@ -201,11 +137,7 @@
         str
             Serial command to disable the laser.
         """
-<<<<<<< HEAD
         command = "(param-set! '" + self.ID + ":enable #f)\r"
-=======
-        command = "(param-set! '" + self.NAME + ":enable #f)\r"
->>>>>>> 2f05d6b4
         self._write_serial_command(command)
         self.enabled = False
         return command
@@ -233,13 +165,8 @@
         ValueError
             Laser power percentage is limited to between 0 and 100.
         """
-<<<<<<< HEAD
         if 0 <= value <= 100:
             command = "(param-set! '" + self.ID + \
-=======
-        if 0 < value < 100:
-            command = "(param-set! '" + self.NAME + \
->>>>>>> 2f05d6b4
                 ":level " + str(round(value, 2)) + ")\r"
             self._write_serial_command(command)
             self._laser_power = value
