"""Module for laser control via serial communication."""

import time
import warnings

import serial
import serial.tools.list_ports

<<<<<<< HEAD
def set_laser_power(wavelength, power_percentage):
    """Create command string to change laser power to 'power_percentage'"""
    if isinstance(wavelength, int):
        if wavelength == 405:
            laser = "laser1"
        elif wavelength == 488:
            laser = "laser2"
        elif wavelength == 561:
            laser = "laser3"
        elif wavelength == 640:
            laser = "laser4"
        else:
            raise ValueError('Expecting a wavelength of 405, 488, 561 or 640')
    else:
        raise TypeError('Wavelength must be an integer')

    if isinstance(power_percentage, int):
        if (power_percentage <= 100) & (power_percentage >= 0):
            command = "(param-set! '" + laser + ":level " + str(
                power_percentage) + ")\r"
        else:
            raise ValueError('Power percentage must be between 0 and 100')
    elif isinstance(power_percentage, float):
        if (power_percentage <= 100) & (power_percentage >= 0):
            power_percentage = round(power_percentage)
            command = "(param-set! '" + laser + ":level " + str(
                power_percentage) + ")\r"
    else:
        raise TypeError('Power percentage must be an integer or float')

    return command


def set_laser_enable(wavelength, onoff):
    """Create command string to change laser enabled to 'onoff' value"""
    if isinstance(wavelength, int):
        if wavelength == 405:
            laser = "laser1"
        elif wavelength == 488:
            laser = "laser2"
        elif wavelength == 561:
            laser = "laser3"
        elif wavelength == 640:
            laser = "laser4"
        else:
            raise ValueError('Expecting a wavelength of 405, 488, 561 or 640')
    else:
        raise TypeError('Wavelength must be an integer')

    if isinstance(onoff, str):
        if onoff.lower() == "on":
            command = "(param-set! '" + laser + ":enable #t)\r"
        elif onoff.lower() == "off":
            command = "(param-set! '" + laser + ":enable #f)\r"
        else:
            raise ValueError('On/off value must be "on" or "off"')
    else:
        raise TypeError('On/off value must be a string')

    return command


def set_laser_emit(wavelength, onoff):
    """Create command string to change laser emit to 'onoff' value"""
    if isinstance(wavelength, int):
        if wavelength == 405:
            laser = "laser1"
        elif wavelength == 488:
            laser = "laser2"
        elif wavelength == 561:
            laser = "laser3"
        elif wavelength == 640:
            laser = "laser4"
        else:
            raise ValueError('Expecting a wavelength of 405, 488, 561 or 640')
    else:
        raise TypeError('Wavelength must be an integer')

    if isinstance(onoff, str):
        if onoff.lower() == "on":
            command = "(param-set! '" + laser + ":cw #t)\r"
        elif onoff.lower() == "off":
            command = "(param-set! '" + laser + ":cw #f)\r"
        else:
            raise ValueError('On/off value must be "on" or "off"')
    else:
        raise TypeError('On/off value must be a string')
=======
DEFAULT_SERIAL_PORT = 'COM6'  # default laser serial communication port
_available_serial_ports = serial.tools.list_ports.comports()
_available_port_names = [port.device for port in _available_serial_ports]
_available_lasers = (("laser1", 405),
                     ("laser2", 488),
                     ("laser3", 561),
                     ("laser4", 640))
_laser_name_to_wavelength = {i[0]: i[1] for i in _available_lasers}
_laser_wavelength_to_name = {i[1]: i[0] for i in _available_lasers}


def initialize_lasers(serial_port=None):
    """Initialize all available lasers.

    Parameters
    ----------
    serial_port : pyserial Serial() object, optional
        Serial port for communication with the lasers.

    Returns
    -------
    list
        List of Laser() objects for all available lasers.
    """
    if serial_port is None:
        try:
            serial_port = _connect_serial_port()
        except Exception:
            warnings.warn('Default laser serial port not available.\n'
                          'Fall back to {}'.format(_available_port_names[0]))
            serial_port = _connect_serial_port(_available_port_names[0])
    all_lasers = [Laser(name, serial_port)
                  for name in list(_laser_name_to_wavelength)]
    return all_lasers


def _connect_serial_port(port=DEFAULT_SERIAL_PORT, baudrate=115200, timeout=1):
    """Serial port for communication with the lasers.

    Parameters
    ----------
    port : str, optional
        Serial port device name, by default 'COM6'.
    baudrate : int, optional
        Rate of communication, by default 115200 bits per second.
    timeout : int, optional
        Timeout period, by default 1 second.

    Returns
    -------
    pyserial Serial() object
        Serial port for communication with the lasers.
    """
    if port == DEFAULT_SERIAL_PORT:
        if DEFAULT_SERIAL_PORT not in _available_port_names:
            warnings.warn('Default laser serial port not available.\n'
                          'Fall back to port {}'.format())
            port = _available_port_names[0]
    return serial.Serial(port, baudrate=baudrate, timeout=timeout)
>>>>>>> 3b3cfaea


class Laser():
    """Laser class."""

    def __init__(self, name, serial_port, laser_power=1.):
        """Initialize instance of Laser class. Laser enabled by default.

        Parameters
        ----------
        name : str
            Laser name string for serial communication.
            Available options:
            * "laser1" with wavelength 405nm (DAPI)
            * "laser2" with wavelength 488nm (GFP)
            * "laser3" with wavelength 561nm (RFP)
            * "laser4" with wavelength 640nm (far-red)
        serial_port : pyserial Serial() object
            Serial communication port for the laser.
        laser_power : float, optional
            Laser power percentage, by default 1%.
        """
        self.NAME = name
        self.WAVELENGTH = _laser_name_to_wavelength[self.NAME]
        self.SERIAL_PORT = serial_port
        self._laser_power = laser_power
        self.enable()

    def emit(self, duration):
        """Emit laser light for a set duration.

        Parameters
        ----------
        duration : time the laser is on, in seconds.
        """
        command_turn_on = "(param-set! '" + self.NAME + ":cw #t)\r"
        command_turn_off = "(param-set! '" + self.NAME + ":cw #f)\r"
        self._write_serial_command(command_turn_on)
        time.sleep(duration)
        self._write_serial_command(command_turn_off)
        return command_turn_on, command_turn_off

    def enable(self):
        """Enable the laser.

        Returns
        -------
        str
            Serial command to enable the laser.
        """
        command = "(param-set! '" + self.NAME + ":enable #t)\r"
        self._write_serial_command(command)
        self.enabled = True
        return command

    def disable(self):
        """Disable the laser.

        Returns
        -------
        str
            Serial command to disable the laser.
        """
        command = "(param-set! '" + self.NAME + ":enable #f)\r"
        self._write_serial_command(command)
        self.enabled = False
        return command

    @property
    def laser_power(self):
        return self._laser_power

    @laser_power.setter
    def laser_power(self, value):
        """Laser power percentage.

        Parameters
        ----------
        value : int or float
            Laser power percentage.

        Returns
        -------
        str
            Serial command to set the laser power percentage.

        Raises
        ------
        ValueError
            Laser power percentage is limited to between 0 and 100.
        """
        if 0 < value < 100:
            command = "(param-set! '" + self.NAME + \
                ":level " + str(round(value, 2)) + ")\r"
            self._write_serial_command(command)
            self._laser_power = value
        else:
            raise ValueError('Laser power percentage must be between 0 - 100')
        return command

<<<<<<< HEAD
def _serial_write(command, port):
    """Send command string over serial port 'port' to set laser parameters"""
    ser = serial.Serial(port, baudrate=115200, timeout=1)
    ser.write(bytes(command, 'utf-8'))
    time.sleep(1)
    ser.close()
=======
    def _write_serial_command(self, command):
        self.SERIAL_PORT.open()
        bytelength = self.SERIAL_PORT.write(bytes(command, 'utf-8'))
        self.SERIAL_PORT.close()
        return bytelength
>>>>>>> 3b3cfaea
<|MERGE_RESOLUTION|>--- conflicted
+++ resolved
@@ -6,95 +6,6 @@
 import serial
 import serial.tools.list_ports
 
-<<<<<<< HEAD
-def set_laser_power(wavelength, power_percentage):
-    """Create command string to change laser power to 'power_percentage'"""
-    if isinstance(wavelength, int):
-        if wavelength == 405:
-            laser = "laser1"
-        elif wavelength == 488:
-            laser = "laser2"
-        elif wavelength == 561:
-            laser = "laser3"
-        elif wavelength == 640:
-            laser = "laser4"
-        else:
-            raise ValueError('Expecting a wavelength of 405, 488, 561 or 640')
-    else:
-        raise TypeError('Wavelength must be an integer')
-
-    if isinstance(power_percentage, int):
-        if (power_percentage <= 100) & (power_percentage >= 0):
-            command = "(param-set! '" + laser + ":level " + str(
-                power_percentage) + ")\r"
-        else:
-            raise ValueError('Power percentage must be between 0 and 100')
-    elif isinstance(power_percentage, float):
-        if (power_percentage <= 100) & (power_percentage >= 0):
-            power_percentage = round(power_percentage)
-            command = "(param-set! '" + laser + ":level " + str(
-                power_percentage) + ")\r"
-    else:
-        raise TypeError('Power percentage must be an integer or float')
-
-    return command
-
-
-def set_laser_enable(wavelength, onoff):
-    """Create command string to change laser enabled to 'onoff' value"""
-    if isinstance(wavelength, int):
-        if wavelength == 405:
-            laser = "laser1"
-        elif wavelength == 488:
-            laser = "laser2"
-        elif wavelength == 561:
-            laser = "laser3"
-        elif wavelength == 640:
-            laser = "laser4"
-        else:
-            raise ValueError('Expecting a wavelength of 405, 488, 561 or 640')
-    else:
-        raise TypeError('Wavelength must be an integer')
-
-    if isinstance(onoff, str):
-        if onoff.lower() == "on":
-            command = "(param-set! '" + laser + ":enable #t)\r"
-        elif onoff.lower() == "off":
-            command = "(param-set! '" + laser + ":enable #f)\r"
-        else:
-            raise ValueError('On/off value must be "on" or "off"')
-    else:
-        raise TypeError('On/off value must be a string')
-
-    return command
-
-
-def set_laser_emit(wavelength, onoff):
-    """Create command string to change laser emit to 'onoff' value"""
-    if isinstance(wavelength, int):
-        if wavelength == 405:
-            laser = "laser1"
-        elif wavelength == 488:
-            laser = "laser2"
-        elif wavelength == 561:
-            laser = "laser3"
-        elif wavelength == 640:
-            laser = "laser4"
-        else:
-            raise ValueError('Expecting a wavelength of 405, 488, 561 or 640')
-    else:
-        raise TypeError('Wavelength must be an integer')
-
-    if isinstance(onoff, str):
-        if onoff.lower() == "on":
-            command = "(param-set! '" + laser + ":cw #t)\r"
-        elif onoff.lower() == "off":
-            command = "(param-set! '" + laser + ":cw #f)\r"
-        else:
-            raise ValueError('On/off value must be "on" or "off"')
-    else:
-        raise TypeError('On/off value must be a string')
-=======
 DEFAULT_SERIAL_PORT = 'COM6'  # default laser serial communication port
 _available_serial_ports = serial.tools.list_ports.comports()
 _available_port_names = [port.device for port in _available_serial_ports]
@@ -154,7 +65,6 @@
                           'Fall back to port {}'.format())
             port = _available_port_names[0]
     return serial.Serial(port, baudrate=baudrate, timeout=timeout)
->>>>>>> 3b3cfaea
 
 
 class Laser():
@@ -255,17 +165,8 @@
             raise ValueError('Laser power percentage must be between 0 - 100')
         return command
 
-<<<<<<< HEAD
-def _serial_write(command, port):
-    """Send command string over serial port 'port' to set laser parameters"""
-    ser = serial.Serial(port, baudrate=115200, timeout=1)
-    ser.write(bytes(command, 'utf-8'))
-    time.sleep(1)
-    ser.close()
-=======
     def _write_serial_command(self, command):
         self.SERIAL_PORT.open()
         bytelength = self.SERIAL_PORT.write(bytes(command, 'utf-8'))
         self.SERIAL_PORT.close()
-        return bytelength
->>>>>>> 3b3cfaea
+        return bytelength