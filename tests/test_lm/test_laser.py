<<<<<<< HEAD
import numpy as np
import pytest
import serial
from timeit import default_timer as timer

from piescope.lm import laser
from piescope.lm.laser import DEFAULT_SERIAL_PORT, _available_port_names
=======
import time

import numpy as np
import pytest

from piescope.lm import laser
>>>>>>> 2f05d6b4
from serialtestclass import SerialTestClass


@pytest.fixture
def dummy_serial_port():
    dummy_serial_port = SerialTestClass()
    return dummy_serial_port


@pytest.fixture
def dummy_laser():
<<<<<<< HEAD
    return laser.Laser("laser640", SerialTestClass(), laser_power=1.)


def test_initialize_lasers():
    output = laser.initialize_lasers(serial_port=SerialTestClass())
    assert len(output) == 4
    assert output["laser405"].NAME == "laser405"
    assert output["laser405"].WAVELENGTH == 405
    assert output["laser488"].NAME == "laser488"
    assert output["laser488"].WAVELENGTH == 488
    assert output["laser561"].NAME == "laser561"
    assert output["laser561"].WAVELENGTH == 561
    assert output["laser640"].NAME == "laser640"
    assert output["laser640"].WAVELENGTH == 640
=======
    return laser.Laser("laser1", SerialTestClass(), laser_power=1.)


def test_laser_on(dummy_laser):
    output = dummy_laser.on()
    expected = "(param-set! 'laser1:cw #t)\r"
    assert output == expected


def test_laser_on(dummy_laser):
    output = dummy_laser.off()
    expected = "(param-set! 'laser1:cw #f)\r"
    assert output == expected


def test_initialize_lasers():
    from piescope.lm.laser import _laser_name_to_wavelength, _laser_wavelength_to_name, _available_lasers
    print(_available_lasers)
    print(_laser_name_to_wavelength)
    print(_laser_wavelength_to_name)
    output = laser.initialize_lasers(serial_port=SerialTestClass())
    assert len(output) == 4
    assert output[0].NAME == "laser1"
    assert output[0].WAVELENGTH == 405
    assert output[1].NAME == "laser2"
    assert output[1].WAVELENGTH == 488
    assert output[2].NAME == "laser3"
    assert output[2].WAVELENGTH == 561
    assert output[3].NAME == "laser4"
    assert output[3].WAVELENGTH == 640
>>>>>>> 2f05d6b4


def test_Laser_class(dummy_serial_port):
    expected_laser_power = 2.
<<<<<<< HEAD
    output = laser.Laser("laser405", dummy_serial_port,
=======
    output = laser.Laser("laser1", dummy_serial_port,
>>>>>>> 2f05d6b4
                         laser_power=expected_laser_power)
    assert isinstance(output.SERIAL_PORT, SerialTestClass)
    assert np.isclose(output.laser_power, expected_laser_power)


@pytest.mark.parametrize("name, expected_wavelength",
<<<<<<< HEAD
                         [("laser405", 405),
                          ("laser488", 488),
                          ("laser561", 561),
                          ("laser640", 640),
=======
                         [("laser1", 405),
                          ("laser2", 488),
                          ("laser3", 561),
                          ("laser4", 640),
>>>>>>> 2f05d6b4
                          ],)
def test_laser(name, expected_wavelength):
    new_laser = laser.Laser(name, SerialTestClass(), laser_power=1)
    assert new_laser.WAVELENGTH == expected_wavelength


def test_laser_emit(dummy_laser):
    expected_duration = 0.2
    output_command_on, output_command_off = dummy_laser.emit(expected_duration)
    assert output_command_on == "(param-set! 'laser1:cw #t)\r"
    assert output_command_off == "(param-set! 'laser1:cw #f)\r"


<<<<<<< HEAD
@pytest.mark.parametrize("expected_duration",
                         [(0.005),
                          (0.01),
                          (0.05),
                          (0.1),
                          ],)
def test_laser_emit_duration(dummy_laser, expected_duration):
    start_time = timer()
    dummy_laser.emit(expected_duration)
    end_time = timer()
    duration = end_time - start_time
    assert np.isclose(duration, expected_duration, atol=0.001)


=======
>>>>>>> 2f05d6b4
def test_laser_enable(dummy_laser):
    output = dummy_laser.enable()
    assert output == "(param-set! 'laser1:enable #t)\r"


def test_laser_disable(dummy_laser):
    output = dummy_laser.disable()
    assert output == "(param-set! 'laser1:enable #f)\r"


def test_laser_power():
<<<<<<< HEAD
    new_laser = laser.Laser("laser405", SerialTestClass(), laser_power=1)
=======
    new_laser = laser.Laser("laser1", SerialTestClass(), laser_power=1)
>>>>>>> 2f05d6b4
    expected_laser_power = 3.3
    new_laser.laser_power = expected_laser_power
    assert np.isclose(new_laser.laser_power, expected_laser_power)


@pytest.mark.parametrize("invalid_laser_power",
                         [(-1.),
                          (150.),
                          (np.NaN),
                          (np.Inf),
                          ],)
def test_laser_power_invalid(dummy_laser, invalid_laser_power):
    with pytest.raises(ValueError):
        dummy_laser.laser_power = invalid_laser_power<|MERGE_RESOLUTION|>--- conflicted
+++ resolved
@@ -1,20 +1,10 @@
-<<<<<<< HEAD
 import numpy as np
 import pytest
 import serial
-from timeit import default_timer as timer
+from serialtestclass import SerialTestClass
 
 from piescope.lm import laser
 from piescope.lm.laser import DEFAULT_SERIAL_PORT, _available_port_names
-=======
-import time
-
-import numpy as np
-import pytest
-
-from piescope.lm import laser
->>>>>>> 2f05d6b4
-from serialtestclass import SerialTestClass
 
 
 @pytest.fixture
@@ -25,7 +15,6 @@
 
 @pytest.fixture
 def dummy_laser():
-<<<<<<< HEAD
     return laser.Laser("laser640", SerialTestClass(), laser_power=1.)
 
 
@@ -40,64 +29,21 @@
     assert output["laser561"].WAVELENGTH == 561
     assert output["laser640"].NAME == "laser640"
     assert output["laser640"].WAVELENGTH == 640
-=======
-    return laser.Laser("laser1", SerialTestClass(), laser_power=1.)
-
-
-def test_laser_on(dummy_laser):
-    output = dummy_laser.on()
-    expected = "(param-set! 'laser1:cw #t)\r"
-    assert output == expected
-
-
-def test_laser_on(dummy_laser):
-    output = dummy_laser.off()
-    expected = "(param-set! 'laser1:cw #f)\r"
-    assert output == expected
-
-
-def test_initialize_lasers():
-    from piescope.lm.laser import _laser_name_to_wavelength, _laser_wavelength_to_name, _available_lasers
-    print(_available_lasers)
-    print(_laser_name_to_wavelength)
-    print(_laser_wavelength_to_name)
-    output = laser.initialize_lasers(serial_port=SerialTestClass())
-    assert len(output) == 4
-    assert output[0].NAME == "laser1"
-    assert output[0].WAVELENGTH == 405
-    assert output[1].NAME == "laser2"
-    assert output[1].WAVELENGTH == 488
-    assert output[2].NAME == "laser3"
-    assert output[2].WAVELENGTH == 561
-    assert output[3].NAME == "laser4"
-    assert output[3].WAVELENGTH == 640
->>>>>>> 2f05d6b4
 
 
 def test_Laser_class(dummy_serial_port):
     expected_laser_power = 2.
-<<<<<<< HEAD
     output = laser.Laser("laser405", dummy_serial_port,
-=======
-    output = laser.Laser("laser1", dummy_serial_port,
->>>>>>> 2f05d6b4
                          laser_power=expected_laser_power)
     assert isinstance(output.SERIAL_PORT, SerialTestClass)
     assert np.isclose(output.laser_power, expected_laser_power)
 
 
 @pytest.mark.parametrize("name, expected_wavelength",
-<<<<<<< HEAD
                          [("laser405", 405),
                           ("laser488", 488),
                           ("laser561", 561),
                           ("laser640", 640),
-=======
-                         [("laser1", 405),
-                          ("laser2", 488),
-                          ("laser3", 561),
-                          ("laser4", 640),
->>>>>>> 2f05d6b4
                           ],)
 def test_laser(name, expected_wavelength):
     new_laser = laser.Laser(name, SerialTestClass(), laser_power=1)
@@ -111,23 +57,6 @@
     assert output_command_off == "(param-set! 'laser1:cw #f)\r"
 
 
-<<<<<<< HEAD
-@pytest.mark.parametrize("expected_duration",
-                         [(0.005),
-                          (0.01),
-                          (0.05),
-                          (0.1),
-                          ],)
-def test_laser_emit_duration(dummy_laser, expected_duration):
-    start_time = timer()
-    dummy_laser.emit(expected_duration)
-    end_time = timer()
-    duration = end_time - start_time
-    assert np.isclose(duration, expected_duration, atol=0.001)
-
-
-=======
->>>>>>> 2f05d6b4
 def test_laser_enable(dummy_laser):
     output = dummy_laser.enable()
     assert output == "(param-set! 'laser1:enable #t)\r"
@@ -139,11 +68,7 @@
 
 
 def test_laser_power():
-<<<<<<< HEAD
     new_laser = laser.Laser("laser405", SerialTestClass(), laser_power=1)
-=======
-    new_laser = laser.Laser("laser1", SerialTestClass(), laser_power=1)
->>>>>>> 2f05d6b4
     expected_laser_power = 3.3
     new_laser.laser_power = expected_laser_power
     assert np.isclose(new_laser.laser_power, expected_laser_power)
